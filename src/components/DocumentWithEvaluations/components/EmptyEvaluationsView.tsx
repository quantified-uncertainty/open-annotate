"use client";

import { useRef } from "react";

import Link from "next/link";

import SlateEditor from "@/components/SlateEditor";
<<<<<<< HEAD
=======
import { InformationCircleIcon, ExclamationTriangleIcon } from "@heroicons/react/20/solid";
>>>>>>> f8b4dee0
import type { Document } from "@/types/documentSchema";
import { InformationCircleIcon } from "@heroicons/react/20/solid";

import { DocumentMetadata } from "./DocumentMetadata";

interface FailedJob {
  id: string;
  status: string;
  createdAt: Date;
  agentName: string;
  agentId: string;
}

interface EmptyEvaluationsViewProps {
  document: Document;
  contentWithMetadataPrepend: string;
  isOwner?: boolean;
  hasPendingJobs?: boolean;
  failedJobs?: FailedJob[];
}

export function EmptyEvaluationsView({
  document,
  contentWithMetadataPrepend,
  isOwner = false,
  hasPendingJobs = false,
  failedJobs = [],
}: EmptyEvaluationsViewProps) {
  const contentRef = useRef<HTMLDivElement>(null);

  return (
    <div className="flex h-full flex-col overflow-x-hidden">
      {/* Unified scroll container for all content */}
      <div className="flex-1 overflow-y-auto overflow-x-hidden pt-2">
        {/* Document content section */}
        <div className="flex min-h-screen justify-center py-5">
          {/* Main content area */}
          <div ref={contentRef} className="relative max-w-3xl flex-1 p-0">
            {/* Message banner at the top */}
<<<<<<< HEAD
            <div className="mx-3 mb-4 rounded-lg border border-blue-200 bg-blue-50 p-4">
              <div className="flex items-center justify-between">
=======
            {hasPendingJobs ? (
              <div className="mx-6 mb-4 rounded-lg border border-amber-200 bg-amber-50 p-4">
>>>>>>> f8b4dee0
                <div className="flex items-center gap-2">
                  <InformationCircleIcon className="h-5 w-5 text-amber-600" />
                  <p className="text-sm text-amber-800">
                    Processing evaluations... This may take a few moments.
                  </p>
                </div>
              </div>
            ) : (
              <div className="mx-6 mb-4 rounded-lg border border-blue-200 bg-blue-50 p-4">
                <div className="flex items-center justify-between">
                  <div className="flex items-center gap-2">
                    <InformationCircleIcon className="h-5 w-5 text-blue-600" />
                    <p className="text-sm text-blue-800">
                      {isOwner
                        ? "This document has no evaluations."
                        : "This document doesn't have any evaluations, but you can still read the content below."}
                    </p>
                  </div>
                  {isOwner && (
                    <Link
                      href={`/docs/${document.id}`}
                      className="ml-4 inline-flex items-center rounded-md bg-blue-600 px-3 py-1.5 text-sm font-medium text-white hover:bg-blue-700 focus:outline-none focus:ring-2 focus:ring-blue-500 focus:ring-offset-2"
                    >
                      Add Evaluations
                    </Link>
                  )}
                </div>
              </div>
            )}

            {/* Failed job warnings (only visible to owner) */}
            {isOwner && failedJobs.length > 0 && (
              <div className="mx-6 mb-4 rounded-lg border border-red-200 bg-red-50 p-4">
                <div className="flex items-start gap-2">
                  <ExclamationTriangleIcon className="h-5 w-5 text-red-600 mt-0.5" />
                  <div className="flex-1">
                    <p className="text-sm text-red-800 font-medium mb-2">
                      {failedJobs.length === 1 
                        ? "Warning: Evaluation failed"
                        : `Warning: ${failedJobs.length} evaluations failed`
                      }
                    </p>
                    <div className="space-y-1">
                      {failedJobs.map((job) => (
                        <p key={job.id} className="text-sm text-red-700">
                          • Evaluation "{job.agentName}" failed
                        </p>
                      ))}
                    </div>
                    <Link
                      href={`/docs/${document.id}`}
                      className="mt-2 inline-flex items-center text-sm font-medium text-red-800 hover:text-red-900"
                    >
                      View details in dashboard →
                    </Link>
                  </div>
                </div>
              </div>
            )}
            {/* Document metadata section */}
            <DocumentMetadata document={document} />

            <article className="prose prose-lg prose-slate mx-auto rounded-lg px-4 py-8">
              <SlateEditor
                content={contentWithMetadataPrepend}
                onHighlightHover={() => {}}
                onHighlightClick={() => {}}
                highlights={[]}
                activeTag={null}
              />
            </article>
          </div>
        </div>
      </div>
    </div>
  );
}<|MERGE_RESOLUTION|>--- conflicted
+++ resolved
@@ -5,12 +5,8 @@
 import Link from "next/link";
 
 import SlateEditor from "@/components/SlateEditor";
-<<<<<<< HEAD
-=======
 import { InformationCircleIcon, ExclamationTriangleIcon } from "@heroicons/react/20/solid";
->>>>>>> f8b4dee0
 import type { Document } from "@/types/documentSchema";
-import { InformationCircleIcon } from "@heroicons/react/20/solid";
 
 import { DocumentMetadata } from "./DocumentMetadata";
 
@@ -48,13 +44,8 @@
           {/* Main content area */}
           <div ref={contentRef} className="relative max-w-3xl flex-1 p-0">
             {/* Message banner at the top */}
-<<<<<<< HEAD
-            <div className="mx-3 mb-4 rounded-lg border border-blue-200 bg-blue-50 p-4">
-              <div className="flex items-center justify-between">
-=======
             {hasPendingJobs ? (
               <div className="mx-6 mb-4 rounded-lg border border-amber-200 bg-amber-50 p-4">
->>>>>>> f8b4dee0
                 <div className="flex items-center gap-2">
                   <InformationCircleIcon className="h-5 w-5 text-amber-600" />
                   <p className="text-sm text-amber-800">
