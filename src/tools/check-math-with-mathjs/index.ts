import { evaluate, format, parse } from 'mathjs';
import { Tool } from '../base/Tool';
import { logger } from '@/lib/logger';
import type { ToolContext } from '../base/Tool';
import { callClaude, MODEL_CONFIG } from '@/lib/claude/wrapper';
<<<<<<< HEAD
import { createAnthropicClient } from '@/types/openai';
import type { RichLLMInteraction } from '@/types/llm';
=======
>>>>>>> 8ed448f9
import type { 
  MathVerificationStatus, 
  MathErrorDetails, 
  MathVerificationDetails 
} from '@/tools/shared/math-schemas';
import { generateCacheSeed } from '@/tools/shared/cache-utils';
import { sessionContext } from '@/lib/helicone/sessionContext';
import { createHeliconeHeaders } from '@/lib/helicone/sessions';
import { Anthropic } from '@anthropic-ai/sdk';

// Import types and schemas
import { CheckMathAgenticInput, CheckMathAgenticOutput } from './types';
import { inputSchema, outputSchema } from './schemas';

// Helper function to build prompt string for logging
function buildPromptString(
  system: string | undefined,
  messages: Array<{ role: string; content: string }>
): string {
  let prompt = '';
  if (system) {
    prompt += `SYSTEM: ${system}\n\n`;
  }
  
  messages.forEach(msg => {
    prompt += `${msg.role.toUpperCase()}: ${msg.content}\n`;
  });
  
  return prompt.trim();
}

// Tool definitions for Claude - simplified to 2 tools
const MATH_AGENT_TOOLS: Anthropic.Tool[] = [
  {
    name: 'evaluate_expression',
    description: 'Evaluate a mathematical expression using MathJS. Supports arithmetic, functions (sqrt, factorial, etc.), comparisons, and unit conversions.',
    input_schema: {
      type: 'object',
      properties: {
        expression: {
          type: 'string',
          description: 'The MathJS expression to evaluate (e.g., "2 + 2", "sqrt(16)", "5! == 120", "5 km + 3000 m in km")'
        }
      },
      required: ['expression']
    }
  },
  {
    name: 'provide_verdict',
    description: 'Provide the final verification result',
    input_schema: {
      type: 'object',
      properties: {
        status: {
          type: 'string',
          enum: ['verified_true', 'verified_false', 'cannot_verify'],
          description: 'The verification status'
        },
        explanation: {
          type: 'string',
          description: 'Clear explanation of why the statement is true, false, or cannot be verified'
        },
        mathjs_expression: {
          type: 'string',
          description: 'The MathJS expression that was evaluated (if any)'
        },
        computed_value: {
          type: 'string',
          description: 'The computed value from MathJS (if any)'
        },
        error_type: {
          type: 'string',
          enum: ['calculation', 'logic', 'unit', 'notation', 'conceptual'],
          description: 'Type of error (only if status is verified_false)'
        },
        severity: {
          type: 'string',
          enum: ['critical', 'major', 'minor'],
          description: 'Severity of error (only if status is verified_false)'
        },
        concise_correction: {
          type: 'string',
          description: 'Brief correction like "60 → 70" (only if status is verified_false)'
        },
        expected_value: {
          type: 'string',
          description: 'The expected/correct value (only if status is verified_false)'
        },
        actual_value: {
          type: 'string',
          description: 'The actual/incorrect value found in the statement (only if status is verified_false)'
        }
      },
      required: ['status', 'explanation']
    }
  }
];


export class CheckMathWithMathJsTool extends Tool<CheckMathAgenticInput, CheckMathAgenticOutput> {
  config = {
    id: 'check-math-with-mathjs',
    name: 'Check Math with MathJS',
    description: 'Verify mathematical statements using an agentic approach with Claude and MathJS',
    version: '2.0.0',
    category: 'analysis' as const,
    costEstimate: '~$0.02-0.05 per statement (uses Claude with multiple tool calls)',
    path: '/tools/check-math-with-mathjs',
    status: 'stable' as const
  };
  
  inputSchema = inputSchema;
  outputSchema = outputSchema as any;
  
<<<<<<< HEAD
  async execute(input: CheckMathAgenticInput, context: ToolContext): Promise<CheckMathAgenticOutput> {
    const startTime = Date.now();
    context.logger.info(`[CheckMathWithMathJsTool] Analyzing statement: "${input.statement}"`);
    
    // Store the previous session to restore later
    const previousSession = sessionContext.getSession();
=======
  async execute(input: CheckMathWithMathJsInput, context: ToolContext): Promise<CheckMathWithMathJsOutput> {
    try {
      // First, try direct MathJS evaluation
      const directResult = await this.tryDirectEvaluation(input, context);
      if (directResult) {
        return directResult;
      }
      
      // If direct evaluation failed, fall back to LLM-assisted verification
      return await this.llmAssistedVerification(input, context);
    } catch (error) {
      // Return a graceful error response
      return {
        statement: input.statement,
        status: 'cannot_verify',
        explanation: `A technical error occurred: ${error instanceof Error ? error.message : 'Unknown error'}`,
      };
    }
  }
  
  private async tryDirectEvaluation(input: CheckMathWithMathJsInput, context: ToolContext): Promise<CheckMathWithMathJsOutput | null> {
    context.logger.info(`[CheckMathWithMathJsTool] Attempting direct MathJS evaluation for: "${input.statement}"`);
>>>>>>> 8ed448f9
    
    try {
      // Always create a new session for each tool execution
      const sessionId = `math-agentic-${Date.now()}-${Math.random().toString(36).substring(2, 9)}`;
      const newSession = {
        sessionId,
        sessionName: `Math Agentic Tool - ${input.statement.substring(0, 50)}${input.statement.length > 50 ? '...' : ''}`,
        sessionPath: '/tools/check-math-with-mathjs'
      };
      
      // Set our new session
      sessionContext.setSession(newSession);
      context.logger.info(`[CheckMathWithMathJsTool] Created new session: ${sessionId}`);
      
      const sessionConfig = sessionContext.withPath('/tools/check-math-with-mathjs');
      const heliconeHeaders = sessionConfig ? createHeliconeHeaders(sessionConfig) : undefined;
      
      // Simplified system prompt
      const systemPrompt = `You are a mathematical verification agent. Verify if mathematical statements are true, false, or cannot be verified.

TOOLS:
- evaluate_expression: Use this to compute numerical expressions with MathJS
- provide_verdict: Use this to give your final answer

APPROACH:
1. ALWAYS start by calling evaluate_expression to check any numerical claims
2. For symbolic/theoretical statements: return 'cannot_verify' (MathJS only does numerical computation)
3. For unit mismatches: compute the correct value and note the error

MATHJS SYNTAX EXAMPLES:
- Arithmetic: 2 + 2, 5 * 7, 10 / 2
- Functions: sqrt(16), factorial(5) or 5!, combinations(10, 3)
- Comparisons: 5 == 5, 10 > 8
- Units: 5 km + 3000 m, (5 km + 3000 m) in km
- Percentages: 30% * 150 or 0.3 * 150
- Constants: pi, e

IMPORTANT:
- Keep explanations clear and concise 
- Always include mathjs_expression and computed_value when using MathJS
- For rounding (e.g., π ≈ 3.14), accept if reasonable
- For unit errors, provide the correct value with proper units`;

      const userPrompt = `Verify this mathematical statement: "${input.statement}"${input.context ? `\nContext: ${input.context}` : ''}`;
      
      // Early detection of symbolic math to save tokens
      const symbolicKeywords = [
        'derivative', 'integral', 'limit', 'lim', 'd/dx', '∫', '∂',
        'prove', 'theorem', 'identity', 'simplify', 'expand', 'factor'
      ];
      
      const statementLower = input.statement.toLowerCase();
      const isLikelySymbolic = symbolicKeywords.some(keyword => 
        statementLower.includes(keyword)
      );
      
<<<<<<< HEAD
      // Pre-written responses for common cases
      if (isLikelySymbolic) {
        return {
          statement: input.statement,
          status: 'cannot_verify',
          explanation: 'Cannot verify symbolic math. MathJS only handles numerical computations.',
          llmInteraction: {
            model: MODEL_CONFIG.analysis,
            prompt: userPrompt,
            response: 'Detected symbolic mathematics - early return',
            tokensUsed: { prompt: 0, completion: 0, total: 0 },
            timestamp: new Date(),
            duration: Date.now() - startTime
          }
=======
      if (isEqual) {
        return {
          statement: input.statement,
          status: 'verified_true',
          explanation: `The statement is correct. ${leftExpression} equals ${leftFormatted}.`,
          verificationDetails: {
            mathJsExpression: leftExpression,
            computedValue: leftFormatted,
            steps: [
              { expression: leftExpression, result: leftFormatted },
              { expression: rightExpression, result: rightFormatted }
            ]
          },
        };
      } else {
        return {
          statement: input.statement,
          status: 'verified_false',
          explanation: `The statement is incorrect. ${leftExpression} equals ${leftFormatted}, not ${rightFormatted}.`,
          verificationDetails: {
            mathJsExpression: leftExpression,
            computedValue: leftFormatted,
            steps: [
              { expression: leftExpression, result: leftFormatted },
              { expression: rightExpression, result: rightFormatted }
            ]
          },
          errorDetails: {
            errorType: 'calculation',
            severity: 'major',
            conciseCorrection: `${rightFormatted} → ${leftFormatted}`,
            expectedValue: leftFormatted,
            actualValue: rightFormatted
          },
>>>>>>> 8ed448f9
        };
      }
      
      // Track tool calls for debugging
      const toolCalls: Array<{ tool: string; input: any; output: any }> = [];
      let finalResponse: any = null;
      let agentReasoning = '';
      
      // Build conversation messages
      const messages: Anthropic.MessageParam[] = [
        { role: 'user', content: userPrompt }
      ];
      
      // Create Anthropic client
      const anthropic = createAnthropicClient();
      
      // Allow up to 5 rounds of tool calls
      let lastResponse: Anthropic.Message | null = null;
      let totalTokens = { prompt: 0, completion: 0, total: 0 };
      
      for (let round = 0; round < 5; round++) {
        // Call Claude with tools using the Anthropic client directly
        const response = await anthropic.messages.create({
          model: MODEL_CONFIG.analysis,
          system: systemPrompt,
          messages,
          tools: MATH_AGENT_TOOLS,
          tool_choice: { type: 'auto' },
          max_tokens: 2000,
          temperature: 0
        }, {
          headers: heliconeHeaders
        });
        
        lastResponse = response;
        
        // Update token count
        if (response.usage) {
          totalTokens.prompt += response.usage.input_tokens;
          totalTokens.completion += response.usage.output_tokens;
          totalTokens.total = totalTokens.prompt + totalTokens.completion;
        }
        
        // Extract text reasoning
        const textBlocks = response.content.filter(
          (block): block is Anthropic.TextBlock => block.type === 'text'
        );
        if (textBlocks.length > 0) {
          agentReasoning += (agentReasoning ? '\n' : '') + textBlocks.map(block => block.text).join('\n');
        }
        
        // Process tool calls
        const toolUses = response.content.filter(
          (block): block is Anthropic.ToolUseBlock => block.type === 'tool_use'
        );
        
        if (toolUses.length === 0) {
          // No more tool calls, we're done
          break;
        }
        
        // Add Claude's response to messages
        messages.push({ role: 'assistant', content: response.content });
        
        // Process each tool call and collect results
        const toolResults: Anthropic.ToolResultBlockParam[] = [];
        
        for (const toolUse of toolUses) {
          const toolResult = await this.executeToolCall(toolUse, context);
          toolCalls.push({
            tool: toolUse.name,
            input: toolUse.input,
            output: toolResult
          });
          
          if (toolUse.name === 'provide_verdict') {
            finalResponse = toolUse.input;
          }
          
          // Format tool result for Claude
          toolResults.push({
            type: 'tool_result',
            tool_use_id: toolUse.id,
            content: JSON.stringify(toolResult)
          });
        }
        
        // Add tool results to messages
        messages.push({ role: 'user', content: toolResults });
        
        // If we got a final response, we can stop
        if (finalResponse) {
          break;
        }
      }
      
      // If no final response was provided, create a default one
      if (!finalResponse) {
        finalResponse = {
          status: 'cannot_verify',
<<<<<<< HEAD
          explanation: 'The agent did not provide a final response.'
=======
          explanation: 'Could not parse the verification result.',
>>>>>>> 8ed448f9
        };
      }
      
      // Build the output
      const output: CheckMathAgenticOutput = {
        statement: input.statement,
<<<<<<< HEAD
        status: finalResponse.status,
        explanation: finalResponse.explanation,
        llmInteraction: {
          model: MODEL_CONFIG.analysis,
          prompt: buildPromptString(systemPrompt, [{ role: 'user', content: userPrompt }]),
          response: lastResponse ? lastResponse.content.map(block => {
            if (block.type === 'text') return block.text;
            if (block.type === 'tool_use') return `[Tool call: ${block.name}]`;
            return '';
          }).join('\n') : '',
          tokensUsed: totalTokens,
          timestamp: new Date(),
          duration: Date.now() - startTime
        }
=======
        status: parsed.status || 'cannot_verify',
        explanation: parsed.explanation || 'No explanation provided.',
>>>>>>> 8ed448f9
      };
      
      // Add verification details if available
      if (finalResponse.mathjs_expression || finalResponse.computed_value) {
        output.verificationDetails = {
          mathJsExpression: finalResponse.mathjs_expression || '',
          computedValue: finalResponse.computed_value || '',
          steps: []
        };
      }
      
      // Add error details if status is false
      if (finalResponse.status === 'verified_false' && finalResponse.error_type) {
        output.errorDetails = {
          errorType: finalResponse.error_type,
          severity: finalResponse.severity || 'major',
          conciseCorrection: finalResponse.concise_correction || '',
          expectedValue: finalResponse.expected_value,
          actualValue: finalResponse.actual_value
        };
      }
      
      return output;
      
    } catch (error) {
      context.logger.error('[CheckMathWithMathJsTool] Error:', error);
      return {
        statement: input.statement,
        status: 'cannot_verify',
<<<<<<< HEAD
        explanation: 'An error occurred during verification.',
        error: error instanceof Error ? error.message : 'Unknown error occurred.',
        llmInteraction: {
          model: 'error',
          prompt: '',
          response: '',
          tokensUsed: { prompt: 0, completion: 0, total: 0 },
          timestamp: new Date(),
          duration: 0
        }
=======
        explanation: `LLM verification failed: ${error instanceof Error ? error.message : 'Unknown error'}`,
>>>>>>> 8ed448f9
      };
    } finally {
      // Restore the previous session context
      if (previousSession) {
        sessionContext.setSession(previousSession);
      } else {
        // Clear the session if there was no previous one
        sessionContext.setSession(undefined);
      }
    }
  }
  
  private async executeToolCall(toolUse: Anthropic.ToolUseBlock, context: ToolContext): Promise<any> {
    try {
      switch (toolUse.name) {
        case 'evaluate_expression':
          return this.evaluateExpression(toolUse.input as { expression: string }, context);
          
        case 'provide_verdict':
          // Just return success for the verdict tool
          return { success: true };
          
        default:
          return { error: `Unknown tool: ${toolUse.name}` };
      }
    } catch (error) {
      return { 
        error: error instanceof Error ? error.message : 'Tool execution failed',
        details: String(error)
      };
    }
  }
  
  private evaluateExpression(input: { expression: string }, context: ToolContext): any {
    try {
      const result = evaluate(input.expression);
      
      // Format the result nicely
      let formatted: string;
      if (typeof result === 'boolean') {
        formatted = result.toString();
      } else if (typeof result === 'number') {
        formatted = result.toString();
      } else {
        formatted = format(result);
      }
      
      return {
        success: true,
        result: formatted,
        type: typeof result,
        raw: result
      };
    } catch (error: any) {
      return {
        success: false,
        error: error.message,
        type: 'error'
      };
    }
  }
}

// Export singleton instance
export const checkMathWithMathJsTool = new CheckMathWithMathJsTool();
export default checkMathWithMathJsTool;<|MERGE_RESOLUTION|>--- conflicted
+++ resolved
@@ -3,11 +3,8 @@
 import { logger } from '@/lib/logger';
 import type { ToolContext } from '../base/Tool';
 import { callClaude, MODEL_CONFIG } from '@/lib/claude/wrapper';
-<<<<<<< HEAD
 import { createAnthropicClient } from '@/types/openai';
 import type { RichLLMInteraction } from '@/types/llm';
-=======
->>>>>>> 8ed448f9
 import type { 
   MathVerificationStatus, 
   MathErrorDetails, 
@@ -122,37 +119,12 @@
   inputSchema = inputSchema;
   outputSchema = outputSchema as any;
   
-<<<<<<< HEAD
   async execute(input: CheckMathAgenticInput, context: ToolContext): Promise<CheckMathAgenticOutput> {
     const startTime = Date.now();
     context.logger.info(`[CheckMathWithMathJsTool] Analyzing statement: "${input.statement}"`);
     
     // Store the previous session to restore later
     const previousSession = sessionContext.getSession();
-=======
-  async execute(input: CheckMathWithMathJsInput, context: ToolContext): Promise<CheckMathWithMathJsOutput> {
-    try {
-      // First, try direct MathJS evaluation
-      const directResult = await this.tryDirectEvaluation(input, context);
-      if (directResult) {
-        return directResult;
-      }
-      
-      // If direct evaluation failed, fall back to LLM-assisted verification
-      return await this.llmAssistedVerification(input, context);
-    } catch (error) {
-      // Return a graceful error response
-      return {
-        statement: input.statement,
-        status: 'cannot_verify',
-        explanation: `A technical error occurred: ${error instanceof Error ? error.message : 'Unknown error'}`,
-      };
-    }
-  }
-  
-  private async tryDirectEvaluation(input: CheckMathWithMathJsInput, context: ToolContext): Promise<CheckMathWithMathJsOutput | null> {
-    context.logger.info(`[CheckMathWithMathJsTool] Attempting direct MathJS evaluation for: "${input.statement}"`);
->>>>>>> 8ed448f9
     
     try {
       // Always create a new session for each tool execution
@@ -209,7 +181,6 @@
         statementLower.includes(keyword)
       );
       
-<<<<<<< HEAD
       // Pre-written responses for common cases
       if (isLikelySymbolic) {
         return {
@@ -224,7 +195,256 @@
             timestamp: new Date(),
             duration: Date.now() - startTime
           }
-=======
+        };
+      }
+      
+      // Track tool calls for debugging
+      const toolCalls: Array<{ tool: string; input: any; output: any }> = [];
+      let finalResponse: any = null;
+      let agentReasoning = '';
+      
+      // Build conversation messages
+      const messages: Anthropic.MessageParam[] = [
+        { role: 'user', content: userPrompt }
+      ];
+      
+      // Create Anthropic client
+      const anthropic = createAnthropicClient();
+      
+      // Allow up to 5 rounds of tool calls
+      let lastResponse: Anthropic.Message | null = null;
+      let totalTokens = { prompt: 0, completion: 0, total: 0 };
+      
+      for (let round = 0; round < 5; round++) {
+        // Call Claude with tools using the Anthropic client directly
+        const response = await anthropic.messages.create({
+          model: MODEL_CONFIG.analysis,
+          system: systemPrompt,
+          messages,
+          tools: MATH_AGENT_TOOLS,
+          tool_choice: { type: 'auto' },
+          max_tokens: 2000,
+          temperature: 0
+        }, {
+          headers: heliconeHeaders
+        });
+        
+        lastResponse = response;
+        
+        // Update token count
+        if (response.usage) {
+          totalTokens.prompt += response.usage.input_tokens;
+          totalTokens.completion += response.usage.output_tokens;
+          totalTokens.total = totalTokens.prompt + totalTokens.completion;
+        }
+        
+        // Extract text reasoning
+        const textBlocks = response.content.filter(
+          (block): block is Anthropic.TextBlock => block.type === 'text'
+        );
+        if (textBlocks.length > 0) {
+          agentReasoning += (agentReasoning ? '\n' : '') + textBlocks.map(block => block.text).join('\n');
+        }
+        
+        // Process tool calls
+        const toolUses = response.content.filter(
+          (block): block is Anthropic.ToolUseBlock => block.type === 'tool_use'
+        );
+        
+        if (toolUses.length === 0) {
+          // No more tool calls, we're done
+          break;
+        }
+        
+        // Add Claude's response to messages
+        messages.push({ role: 'assistant', content: response.content });
+        
+        // Process each tool call and collect results
+        const toolResults: Anthropic.ToolResultBlockParam[] = [];
+        
+        for (const toolUse of toolUses) {
+          const toolResult = await this.executeToolCall(toolUse, context);
+          toolCalls.push({
+            tool: toolUse.name,
+            input: toolUse.input,
+            output: toolResult
+          });
+          
+          if (toolUse.name === 'provide_verdict') {
+            finalResponse = toolUse.input;
+          }
+          
+          // Format tool result for Claude
+          toolResults.push({
+            type: 'tool_result',
+            tool_use_id: toolUse.id,
+            content: JSON.stringify(toolResult)
+          });
+        }
+        
+        // Add tool results to messages
+        messages.push({ role: 'user', content: toolResults });
+        
+        // If we got a final response, we can stop
+        if (finalResponse) {
+          break;
+        }
+      }
+      
+      // If no final response was provided, create a default one
+      if (!finalResponse) {
+        finalResponse = {
+          status: 'cannot_verify',
+          explanation: 'The agent did not provide a final response.'
+        };
+      }
+      
+      // Build the output
+      const output: CheckMathAgenticOutput = {
+        statement: input.statement,
+        status: finalResponse.status,
+        explanation: finalResponse.explanation,
+        llmInteraction: {
+          model: MODEL_CONFIG.analysis,
+          prompt: buildPromptString(systemPrompt, [{ role: 'user', content: userPrompt }]),
+          response: lastResponse ? lastResponse.content.map(block => {
+            if (block.type === 'text') return block.text;
+            if (block.type === 'tool_use') return `[Tool call: ${block.name}]`;
+            return '';
+          }).join('\n') : '',
+          tokensUsed: totalTokens,
+          timestamp: new Date(),
+          duration: Date.now() - startTime
+        }
+      };
+      
+      // Add verification details if available
+      if (finalResponse.mathjs_expression || finalResponse.computed_value) {
+        output.verificationDetails = {
+          mathJsExpression: finalResponse.mathjs_expression || '',
+          computedValue: finalResponse.computed_value || '',
+          steps: []
+        };
+      }
+      
+      // Add error details if status is false
+      if (finalResponse.status === 'verified_false' && finalResponse.error_type) {
+        output.errorDetails = {
+          errorType: finalResponse.error_type,
+          severity: finalResponse.severity || 'major',
+          conciseCorrection: finalResponse.concise_correction || '',
+          expectedValue: finalResponse.expected_value,
+          actualValue: finalResponse.actual_value
+        };
+      }
+      
+      return output;
+      
+    } catch (error) {
+      context.logger.error('[CheckMathWithMathJsTool] Error:', error);
+      return {
+        statement: input.statement,
+        status: 'cannot_verify',
+        explanation: 'An error occurred during verification.',
+        error: error instanceof Error ? error.message : 'Unknown error occurred.',
+        llmInteraction: {
+          model: 'error',
+          prompt: '',
+          response: '',
+          tokensUsed: { prompt: 0, completion: 0, total: 0 },
+          timestamp: new Date(),
+          duration: 0
+        }
+      };
+    } finally {
+      // Restore the previous session context
+      if (previousSession) {
+        sessionContext.setSession(previousSession);
+      } else {
+        // Clear the session if there was no previous one
+        sessionContext.setSession(undefined);
+      }
+    }
+  }
+  
+  private async executeToolCall(toolUse: Anthropic.ToolUseBlock, context: ToolContext): Promise<any> {
+    try {
+      switch (toolUse.name) {
+        case 'evaluate_expression':
+          return this.evaluateExpression(toolUse.input as { expression: string }, context);
+          
+        case 'provide_verdict':
+          // Just return success for the verdict tool
+          return { success: true };
+          
+        default:
+          return { error: `Unknown tool: ${toolUse.name}` };
+      }
+    } catch (error) {
+      return { 
+        error: error instanceof Error ? error.message : 'Tool execution failed',
+        details: String(error)
+      };
+    }
+  }
+  
+  private async tryDirectEvaluation(input: CheckMathWithMathJsInput, context: ToolContext): Promise<CheckMathWithMathJsOutput | null> {
+    context.logger.info(`[CheckMathWithMathJsTool] Attempting direct MathJS evaluation for: "${input.statement}"`);
+    
+    try {
+      // First, try to handle special mathematical symbols
+      let normalizedStatement = input.statement;
+      normalizedStatement = normalizedStatement.replace(/π/g, 'pi');
+      normalizedStatement = normalizedStatement.replace(/×/g, '*');
+      normalizedStatement = normalizedStatement.replace(/÷/g, '/');
+      normalizedStatement = normalizedStatement.replace(/−/g, '-');
+      normalizedStatement = normalizedStatement.replace(/–/g, '-');
+      
+      // Parse the statement to find equals sign
+      const parts = normalizedStatement.split('=');
+      if (parts.length !== 2) {
+        // Not a simple equation, need LLM help
+        return null;
+      }
+      
+      const leftSide = parts[0].trim();
+      const rightSide = parts[1].trim();
+      
+      // Try to evaluate both sides
+      let leftValue: any;
+      let rightValue: any;
+      let leftExpression = leftSide;
+      let rightExpression = rightSide;
+      
+      try {
+        leftValue = evaluate(leftSide);
+        leftExpression = leftSide;
+      } catch (e) {
+        // Try some common conversions
+        const converted = this.convertToMathJs(leftSide);
+        if (!converted) return null;
+        leftExpression = converted;
+        leftValue = evaluate(leftExpression);
+      }
+      
+      try {
+        rightValue = evaluate(rightSide);
+        rightExpression = rightSide;
+      } catch (e) {
+        // Try some common conversions
+        const converted = this.convertToMathJs(rightSide);
+        if (!converted) return null;
+        rightExpression = converted;
+        rightValue = evaluate(rightExpression);
+      }
+      
+      // Format the values for comparison
+      const leftFormatted = format(leftValue, { precision: 14 });
+      const rightFormatted = format(rightValue, { precision: 14 });
+      
+      // Compare values (handle floating point precision)
+      const isEqual = Math.abs(leftValue - rightValue) < 1e-10;
+      
       if (isEqual) {
         return {
           statement: input.statement,
@@ -259,209 +479,195 @@
             expectedValue: leftFormatted,
             actualValue: rightFormatted
           },
->>>>>>> 8ed448f9
         };
       }
-      
-      // Track tool calls for debugging
-      const toolCalls: Array<{ tool: string; input: any; output: any }> = [];
-      let finalResponse: any = null;
-      let agentReasoning = '';
-      
-      // Build conversation messages
-      const messages: Anthropic.MessageParam[] = [
-        { role: 'user', content: userPrompt }
-      ];
-      
-      // Create Anthropic client
-      const anthropic = createAnthropicClient();
-      
-      // Allow up to 5 rounds of tool calls
-      let lastResponse: Anthropic.Message | null = null;
-      let totalTokens = { prompt: 0, completion: 0, total: 0 };
-      
-      for (let round = 0; round < 5; round++) {
-        // Call Claude with tools using the Anthropic client directly
-        const response = await anthropic.messages.create({
-          model: MODEL_CONFIG.analysis,
-          system: systemPrompt,
-          messages,
-          tools: MATH_AGENT_TOOLS,
-          tool_choice: { type: 'auto' },
-          max_tokens: 2000,
-          temperature: 0
-        }, {
-          headers: heliconeHeaders
-        });
-        
-        lastResponse = response;
-        
-        // Update token count
-        if (response.usage) {
-          totalTokens.prompt += response.usage.input_tokens;
-          totalTokens.completion += response.usage.output_tokens;
-          totalTokens.total = totalTokens.prompt + totalTokens.completion;
-        }
-        
-        // Extract text reasoning
-        const textBlocks = response.content.filter(
-          (block): block is Anthropic.TextBlock => block.type === 'text'
-        );
-        if (textBlocks.length > 0) {
-          agentReasoning += (agentReasoning ? '\n' : '') + textBlocks.map(block => block.text).join('\n');
-        }
-        
-        // Process tool calls
-        const toolUses = response.content.filter(
-          (block): block is Anthropic.ToolUseBlock => block.type === 'tool_use'
-        );
-        
-        if (toolUses.length === 0) {
-          // No more tool calls, we're done
-          break;
-        }
-        
-        // Add Claude's response to messages
-        messages.push({ role: 'assistant', content: response.content });
-        
-        // Process each tool call and collect results
-        const toolResults: Anthropic.ToolResultBlockParam[] = [];
-        
-        for (const toolUse of toolUses) {
-          const toolResult = await this.executeToolCall(toolUse, context);
-          toolCalls.push({
-            tool: toolUse.name,
-            input: toolUse.input,
-            output: toolResult
-          });
-          
-          if (toolUse.name === 'provide_verdict') {
-            finalResponse = toolUse.input;
+    } catch (error) {
+      context.logger.debug(`[CheckMathWithMathJsTool] Direct evaluation failed: ${error}`);
+      return null;
+    }
+  }
+  
+  private convertToMathJs(expression: string): string | null {
+    // Try some common conversions
+    let converted = expression;
+    
+    // Convert mathematical symbols
+    converted = converted.replace(/π/g, 'pi');
+    converted = converted.replace(/×/g, '*');
+    converted = converted.replace(/÷/g, '/');
+    converted = converted.replace(/−/g, '-');  // en dash
+    converted = converted.replace(/–/g, '-');  // em dash
+    
+    // Convert word numbers to digits
+    const wordNumbers: Record<string, string> = {
+      'zero': '0', 'one': '1', 'two': '2', 'three': '3', 'four': '4',
+      'five': '5', 'six': '6', 'seven': '7', 'eight': '8', 'nine': '9',
+      'ten': '10', 'eleven': '11', 'twelve': '12', 'thirteen': '13',
+      'fourteen': '14', 'fifteen': '15', 'sixteen': '16', 'seventeen': '17',
+      'eighteen': '18', 'nineteen': '19', 'twenty': '20', 'thirty': '30',
+      'forty': '40', 'fifty': '50', 'sixty': '60', 'seventy': '70',
+      'eighty': '80', 'ninety': '90', 'hundred': '100', 'thousand': '1000',
+      'million': '1000000', 'billion': '1000000000'
+    };
+    
+    for (const [word, num] of Object.entries(wordNumbers)) {
+      const regex = new RegExp(`\\b${word}\\b`, 'gi');
+      converted = converted.replace(regex, num);
+    }
+    
+    // Convert common unit words
+    converted = converted.replace(/\bkilometer(s)?\b/gi, 'km');
+    converted = converted.replace(/\bmeter(s)?\b/gi, 'm');
+    converted = converted.replace(/\bcentimeter(s)?\b/gi, 'cm');
+    converted = converted.replace(/\bmillimeter(s)?\b/gi, 'mm');
+    converted = converted.replace(/\bkilogram(s)?\b/gi, 'kg');
+    converted = converted.replace(/\bgram(s)?\b/gi, 'g');
+    converted = converted.replace(/\bliter(s)?\b/gi, 'L');
+    converted = converted.replace(/\bmilliliter(s)?\b/gi, 'mL');
+    
+    // Convert "of" to multiplication for percentages
+    converted = converted.replace(/(\d+\.?\d*%?)\s+of\s+/gi, '$1 * ');
+    
+    // Convert common operations
+    converted = converted.replace(/\bplus\b/gi, '+');
+    converted = converted.replace(/\bminus\b/gi, '-');
+    converted = converted.replace(/\btimes\b/gi, '*');
+    converted = converted.replace(/\bmultiplied by\b/gi, '*');
+    converted = converted.replace(/\bdivided by\b/gi, '/');
+    converted = converted.replace(/\bover\b/gi, '/');
+    converted = converted.replace(/\bsquared\b/gi, '^2');
+    converted = converted.replace(/\bcubed\b/gi, '^3');
+    converted = converted.replace(/\bto the power of\b/gi, '^');
+    converted = converted.replace(/\braised to\b/gi, '^');
+    
+    // Try to evaluate the converted expression
+    try {
+      evaluate(converted);
+      return converted;
+    } catch {
+      return null;
+    }
+  }
+  
+  private async llmAssistedVerification(input: CheckMathWithMathJsInput, context: ToolContext): Promise<CheckMathWithMathJsOutput> {
+    context.logger.info(`[CheckMathWithMathJsTool] Falling back to LLM-assisted verification`);
+    
+    const systemPrompt = `You are a mathematical verification assistant. Your task is to verify mathematical statements using MathJS syntax.
+
+Given a mathematical statement, you should:
+1. Convert it to a MathJS expression that can be evaluated
+2. Determine if the statement is true, false, or cannot be verified
+3. Provide a clear explanation
+
+Important MathJS syntax:
+- Percentages: Use % directly (e.g., 30% evaluates to 0.3)
+- Units: Use unit syntax (e.g., 5 km to m, 1 kg + 500 g)
+- Functions: sqrt(), sin(), cos(), log(), etc.
+- Constants: pi, e, tau
+
+Respond with a JSON object containing:
+- status: "verified_true", "verified_false", or "cannot_verify"
+- explanation: Clear explanation of the verification
+- mathJsExpression: The MathJS expression used (if applicable)
+- computedValue: The computed value (if applicable)
+- errorDetails: (only if verified_false) Object with:
+  - errorType: Must be one of: "calculation", "logic", "unit", "notation", or "conceptual"
+  - severity: Must be one of: "critical", "major", or "minor"
+  - conciseCorrection: Brief correction like "60 → 70" or "5 → 4"
+  - expectedValue: The correct value (optional)
+  - actualValue: The incorrect value from the statement (optional)`;
+
+    const userPrompt = `Verify this mathematical statement: "${input.statement}"${input.context ? `\nContext: ${input.context}` : ''}`;
+    
+    // Generate cache seed
+    const cacheSeed = generateCacheSeed('math-check-mathjs-llm', [
+      input.statement,
+      input.context || ''
+    ]);
+    
+    try {
+      const result = await callClaude({
+        system: systemPrompt,
+        messages: [{ role: 'user', content: userPrompt }],
+        max_tokens: 1000,
+        temperature: 0,
+        model: MODEL_CONFIG.analysis,
+        enablePromptCaching: true,
+        cacheSeed
+      });
+      
+      // Parse the response
+      let parsed: any;
+      try {
+        // Extract JSON from the response
+        const firstContent = result.response.content[0];
+        if (firstContent.type === 'text') {
+          const jsonMatch = firstContent.text.match(/\{[\s\S]*\}/);
+          if (jsonMatch) {
+            parsed = JSON.parse(jsonMatch[0]);
+          } else {
+            throw new Error('No JSON found in response');
           }
-          
-          // Format tool result for Claude
-          toolResults.push({
-            type: 'tool_result',
-            tool_use_id: toolUse.id,
-            content: JSON.stringify(toolResult)
-          });
-        }
-        
-        // Add tool results to messages
-        messages.push({ role: 'user', content: toolResults });
-        
-        // If we got a final response, we can stop
-        if (finalResponse) {
-          break;
-        }
-      }
-      
-      // If no final response was provided, create a default one
-      if (!finalResponse) {
-        finalResponse = {
+        } else {
+          throw new Error('Expected text content in response');
+        }
+      } catch (e) {
+        // If parsing fails, return cannot_verify
+        return {
+          statement: input.statement,
           status: 'cannot_verify',
-<<<<<<< HEAD
-          explanation: 'The agent did not provide a final response.'
-=======
           explanation: 'Could not parse the verification result.',
->>>>>>> 8ed448f9
         };
       }
       
       // Build the output
-      const output: CheckMathAgenticOutput = {
+      const output: CheckMathWithMathJsOutput = {
         statement: input.statement,
-<<<<<<< HEAD
-        status: finalResponse.status,
-        explanation: finalResponse.explanation,
-        llmInteraction: {
-          model: MODEL_CONFIG.analysis,
-          prompt: buildPromptString(systemPrompt, [{ role: 'user', content: userPrompt }]),
-          response: lastResponse ? lastResponse.content.map(block => {
-            if (block.type === 'text') return block.text;
-            if (block.type === 'tool_use') return `[Tool call: ${block.name}]`;
-            return '';
-          }).join('\n') : '',
-          tokensUsed: totalTokens,
-          timestamp: new Date(),
-          duration: Date.now() - startTime
-        }
-=======
         status: parsed.status || 'cannot_verify',
         explanation: parsed.explanation || 'No explanation provided.',
->>>>>>> 8ed448f9
       };
       
-      // Add verification details if available
-      if (finalResponse.mathjs_expression || finalResponse.computed_value) {
+      // Add verification details if present
+      if (parsed.mathJsExpression || parsed.computedValue) {
         output.verificationDetails = {
-          mathJsExpression: finalResponse.mathjs_expression || '',
-          computedValue: finalResponse.computed_value || '',
-          steps: []
+          mathJsExpression: String(parsed.mathJsExpression || ''),
+          computedValue: String(parsed.computedValue || ''),
+          steps: parsed.steps || []
         };
       }
       
-      // Add error details if status is false
-      if (finalResponse.status === 'verified_false' && finalResponse.error_type) {
-        output.errorDetails = {
-          errorType: finalResponse.error_type,
-          severity: finalResponse.severity || 'major',
-          conciseCorrection: finalResponse.concise_correction || '',
-          expectedValue: finalResponse.expected_value,
-          actualValue: finalResponse.actual_value
-        };
+      // Add error details if present
+      if (parsed.errorDetails) {
+        // Map any invalid error types to valid ones
+        const validErrorTypes = ['calculation', 'logic', 'unit', 'notation', 'conceptual'];
+        const errorType = parsed.errorDetails.errorType;
+        if (!validErrorTypes.includes(errorType)) {
+          // Map common variations to valid types
+          if (errorType === 'rounding_error' || errorType === 'rounding') {
+            parsed.errorDetails.errorType = 'calculation';
+          } else {
+            parsed.errorDetails.errorType = 'calculation'; // Default to calculation
+          }
+        }
+        // Ensure all string fields are actually strings
+        if (parsed.errorDetails.expectedValue !== undefined) {
+          parsed.errorDetails.expectedValue = String(parsed.errorDetails.expectedValue);
+        }
+        if (parsed.errorDetails.actualValue !== undefined) {
+          parsed.errorDetails.actualValue = String(parsed.errorDetails.actualValue);
+        }
+        if (parsed.errorDetails.conciseCorrection !== undefined) {
+          parsed.errorDetails.conciseCorrection = String(parsed.errorDetails.conciseCorrection);
+        }
+        output.errorDetails = parsed.errorDetails;
       }
       
       return output;
-      
     } catch (error) {
-      context.logger.error('[CheckMathWithMathJsTool] Error:', error);
       return {
         statement: input.statement,
         status: 'cannot_verify',
-<<<<<<< HEAD
-        explanation: 'An error occurred during verification.',
-        error: error instanceof Error ? error.message : 'Unknown error occurred.',
-        llmInteraction: {
-          model: 'error',
-          prompt: '',
-          response: '',
-          tokensUsed: { prompt: 0, completion: 0, total: 0 },
-          timestamp: new Date(),
-          duration: 0
-        }
-=======
         explanation: `LLM verification failed: ${error instanceof Error ? error.message : 'Unknown error'}`,
->>>>>>> 8ed448f9
-      };
-    } finally {
-      // Restore the previous session context
-      if (previousSession) {
-        sessionContext.setSession(previousSession);
-      } else {
-        // Clear the session if there was no previous one
-        sessionContext.setSession(undefined);
-      }
-    }
-  }
-  
-  private async executeToolCall(toolUse: Anthropic.ToolUseBlock, context: ToolContext): Promise<any> {
-    try {
-      switch (toolUse.name) {
-        case 'evaluate_expression':
-          return this.evaluateExpression(toolUse.input as { expression: string }, context);
-          
-        case 'provide_verdict':
-          // Just return success for the verdict tool
-          return { success: true };
-          
-        default:
-          return { error: `Unknown tool: ${toolUse.name}` };
-      }
-    } catch (error) {
-      return { 
-        error: error instanceof Error ? error.message : 'Tool execution failed',
-        details: String(error)
       };
     }
   }
